--- conflicted
+++ resolved
@@ -733,10 +733,8 @@
                   osDisk:
                     description: OSDisk defines the operating system disk for a VM.
                     properties:
-<<<<<<< HEAD
                       cachingType:
                         type: string
-=======
                       diffDiskSettings:
                         description: DiffDiskSettings describe ephemeral disk settings
                           for the os disk.
@@ -751,7 +749,6 @@
                         required:
                         - option
                         type: object
->>>>>>> 4b92107f
                       diskSizeGB:
                         format: int32
                         type: integer
